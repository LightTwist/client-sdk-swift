/*
 * Copyright 2022 LiveKit
 *
 * Licensed under the Apache License, Version 2.0 (the "License");
 * you may not use this file except in compliance with the License.
 * You may obtain a copy of the License at
 *
 *     http://www.apache.org/licenses/LICENSE-2.0
 *
 * Unless required by applicable law or agreed to in writing, software
 * distributed under the License is distributed on an "AS IS" BASIS,
 * WITHOUT WARRANTIES OR CONDITIONS OF ANY KIND, either express or implied.
 * See the License for the specific language governing permissions and
 * limitations under the License.
 */

import Foundation
import WebRTC
import Promises
import Network

internal class Engine: MulticastDelegate<EngineDelegate> {

    public let signalClient = SignalClient()

    // private(set) var hasPublished: Bool = false
    private(set) var publisher: Transport?
    private(set) var subscriber: Transport?

    private(set) var connectOptions: ConnectOptions
    private(set) var roomOptions: RoomOptions

    private var subscriberPrimary: Bool = false
    private var primary: Transport? {
        subscriberPrimary ? subscriber : publisher
    }

    private var dcReliablePub: RTCDataChannel?
    private var dcLossyPub: RTCDataChannel?
    private var dcReliableSub: RTCDataChannel?
    private var dcLossySub: RTCDataChannel?

    internal struct State: ReconnectableState {
        var url: String?
        var token: String?
        // preferred reconnect mode which will be used only for next attempt
        var nextPreferredReconnectMode: ReconnectMode?
        var reconnectMode: ReconnectMode?
        var connectionState: ConnectionState = .disconnected()
        var connectStopwatch = Stopwatch(label: "connect")
        var hasPublished: Bool = false
        var primaryTransportConnectedCompleter = Completer<Void>()
        var publisherTransportConnectedCompleter = Completer<Void>()
        var publisherReliableDCOpenCompleter = Completer<Void>()
        var publisherLossyDCOpenCompleter = Completer<Void>()
    }

    internal var _state = StateSync(State())

    init(connectOptions: ConnectOptions,
         roomOptions: RoomOptions) {

        self.connectOptions = connectOptions
        self.roomOptions = roomOptions
        super.init()

        signalClient.add(delegate: self)
<<<<<<< HEAD
        // ConnectivityListener.shared.add(delegate: self)
=======
        ConnectivityListener.shared.add(delegate: self)

        // trigger events when state mutates
        self._state.onMutate = { [weak self] state, oldState in

            guard let self = self else { return }

            assert(!(state.connectionState == .reconnecting && state.reconnectMode == .none), "reconnectMode should not be .none")

            if (state.connectionState != oldState.connectionState) || (state.reconnectMode != oldState.reconnectMode) {
                self.log("[Engine] connectionState: \(oldState.connectionState) -> \(state.connectionState), reconnectMode: \(String(describing: state.reconnectMode))")
            }

            self.notify { $0.engine(self, didMutate: state, oldState: oldState) }
        }

>>>>>>> 0dfdae4a
        log()
    }

    deinit {
        log()
    }

    // Connect sequence, resets existing state
    func connect(_ url: String,
                 _ token: String,
                 connectOptions: ConnectOptions? = nil,
                 roomOptions: RoomOptions? = nil) -> Promise<Void> {

        // update options if specified
        self.connectOptions = connectOptions ?? self.connectOptions
        self.roomOptions = roomOptions ?? self.roomOptions

        return cleanUp().then(on: .sdk) {
            self._state.mutate { $0.connectionState = .connecting }
        }.then(on: .sdk) {
            self.fullConnectSequence(url, token)
        }.then(on: .sdk) {
            // connect sequence successful
            self.log("Connect sequence completed")

            // update internal vars (only if connect succeeded)
            self._state.mutate {
                $0.url = url
                $0.token = token
                $0.connectionState = .connected
            }

        }.catch(on: .sdk) { error in
            self.cleanUp(reason: .networkError(error))
        }
    }

    // Resets state of Engine
    @discardableResult
    func cleanUp(reason: DisconnectReason? = nil,
                 isFullReconnect: Bool = false) -> Promise<Void> {

        log("reason: \(String(describing: reason))")

        // reset state
        _state.mutate {
            $0.primaryTransportConnectedCompleter.reset()
            $0.publisherTransportConnectedCompleter.reset()
            $0.publisherReliableDCOpenCompleter.reset()
            $0.publisherLossyDCOpenCompleter.reset()

            // if isFullReconnect, keep connection related states
            $0 = isFullReconnect ? State(
                url: $0.url,
                token: $0.token,
                nextPreferredReconnectMode: $0.nextPreferredReconnectMode,
                reconnectMode: $0.reconnectMode,
                connectionState: $0.connectionState) : State()
        }

        signalClient.cleanUp(reason: reason)

        return cleanUpRTC()
    }

    func publisherShouldNegotiate() {

        guard let publisher = publisher else {
            log("negotiate() publisher is nil")
            return
        }

        _state.mutate { $0.hasPublished = true }

        publisher.negotiate()
    }

    func send(userPacket: Livekit_UserPacket,
              reliability: Reliability = .reliable) -> Promise<Void> {

        func ensurePublisherConnected () -> Promise<Void> {

            guard subscriberPrimary else {
                return Promise(())
            }

            guard let publisher = publisher else {
                return Promise(EngineError.state(message: "publisher is nil"))
            }

            if !publisher.isConnected, publisher.connectionState != .connecting {
                publisherShouldNegotiate()
            }

            let p1 = _state.mutate {
                $0.publisherTransportConnectedCompleter.wait(on: .sdk, .defaultTransportState, throw: { TransportError.timedOut(message: "publisher didn't connect") })
            }

            let p2 = _state.mutate { state -> Promise<Void> in
                var completer = reliability == .reliable ? state.publisherReliableDCOpenCompleter : state.publisherLossyDCOpenCompleter
                return completer.wait(on: .sdk, .defaultPublisherDataChannelOpen, throw: { TransportError.timedOut(message: "publisher dc didn't open") })
            }

            return [p1, p2].all(on: .sdk)
        }

        return ensurePublisherConnected().then(on: .sdk) { () -> Void in

            let packet = Livekit_DataPacket.with {
                $0.kind = reliability.toPBType()
                $0.user = userPacket
            }

            let serializedData = try packet.serializedData()
            let rtcData = Engine.createDataBuffer(data: serializedData)

            guard let channel = self.publisherDataChannel(for: reliability) else {
                throw InternalError.state(message: "Data channel is nil")
            }

            guard channel.sendData(rtcData) else {
                throw EngineError.webRTC(message: "DataChannel.sendData returned false")
            }
        }
    }
}

// MARK: - Private

private extension Engine {

    func publisherDataChannel(for reliability: Reliability) -> RTCDataChannel? {
        reliability == .reliable ? dcReliablePub : dcLossyPub
    }

    private func onReceived(dataChannel: RTCDataChannel) {

        log("Server opened data channel \(dataChannel.label)")

        switch dataChannel.label {
        case RTCDataChannel.labels.reliable:
            dcReliableSub = dataChannel
            dcReliableSub?.delegate = self
        case RTCDataChannel.labels.lossy:
            dcLossySub = dataChannel
            dcLossySub?.delegate = self
        default:
            log("Unknown data channel label \(dataChannel.label)", .warning)
        }
    }

    // Resets state of transports
    @discardableResult
    func cleanUpRTC() -> Promise<Void> {

        func closeAllDataChannels() -> Promise<Void> {

            let promises = [dcReliablePub, dcLossyPub, dcReliableSub, dcLossySub]
                .compactMap { $0 }
                .map { dc in Promise<Void>(on: .webRTC) { dc.close() } }

            return promises.all(on: .sdk).then(on: .sdk) {
                self.dcReliablePub = nil
                self.dcLossyPub = nil
                self.dcReliableSub = nil
                self.dcLossySub = nil
            }
        }

        func closeAllTransports() -> Promise<Void> {

            let promises = [publisher, subscriber]
                .compactMap { $0 }
                .map { $0.close() }

            return promises.all(on: .sdk).then(on: .sdk) {
                self.publisher = nil
                self.subscriber = nil
                self._state.mutate { $0.hasPublished = false }
            }
        }

        return closeAllDataChannels()
            .recover(on: .sdk) { self.log("Failed to close data channels, error: \($0)") }
            .then(on: .sdk) {
                closeAllTransports()
            }
    }

    // full connect sequence, doesn't update connection state
    func fullConnectSequence(_ url: String,
                             _ token: String) -> Promise<Void> {

        return self.signalClient.connect(url,
                                         token,
                                         connectOptions: self.connectOptions,
                                         reconnectMode: _state.reconnectMode,
                                         adaptiveStream: roomOptions.adaptiveStream)
            .then(on: .sdk) {
                // wait for joinResponse
                self.signalClient._state.mutate { $0.joinResponseCompleter.wait(on: .sdk,
                                                                                .defaultJoinResponse,
                                                                                throw: { SignalClientError.timedOut(message: "failed to receive join response") }) }
            }.then(on: .sdk) { _ in
                self._state.mutate { $0.connectStopwatch.split(label: "signal") }
            }.then(on: .sdk) { jr in
                self.configureTransports(joinResponse: jr)
            }.then(on: .sdk) {
                self.signalClient.resumeResponseQueue()
            }.then(on: .sdk) {
                self._state.mutate { $0.primaryTransportConnectedCompleter.wait(on: .sdk,
                                                                                .defaultTransportState,
                                                                                throw: { TransportError.timedOut(message: "primary transport didn't connect") }) }
            }.then(on: .sdk) {
                self._state.mutate { $0.connectStopwatch.split(label: "engine") }
                self.log("\(self._state.connectStopwatch)")
            }
    }

    @discardableResult
    func startReconnect() -> Promise<Void> {

        guard case .connected = _state.connectionState else {
            log("[reconnect] must be called with connected state", .warning)
            return Promise(EngineError.state(message: "Must be called with connected state"))
        }

        guard let url = _state.url, let token = _state.token else {
            log("[reconnect] url or token is nil", . warning)
            return Promise(EngineError.state(message: "url or token is nil"))
        }

        guard subscriber != nil, publisher != nil else {
            log("[reconnect] publisher or subscriber is nil", .warning)
            return Promise(EngineError.state(message: "Publisher or Subscriber is nil"))
        }

        // quick connect sequence, does not update connection state
        func quickReconnectSequence() -> Promise<Void> {

            log("[reconnect] starting QUICK reconnect sequence...")
            // return Promise(EngineError.state(message: "DEBUG"))

            return self.signalClient.connect(url,
                                             token,
                                             connectOptions: self.connectOptions,
                                             reconnectMode: self._state.reconnectMode,
                                             adaptiveStream: self.roomOptions.adaptiveStream).then(on: .sdk) {

                                                self.log("[reconnect] waiting for socket to connect...")
                                                // Wait for primary transport to connect (if not already)
                                                self._state.mutate { $0.primaryTransportConnectedCompleter.wait(on: .sdk,
                                                                                                                .defaultTransportState,
                                                                                                                throw: { TransportError.timedOut(message: "primary transport didn't connect") }) }
                                             }.then(on: .sdk) { () -> Promise<Void> in

                                                self.subscriber?.restartingIce = true

                                                // only if published, continue...
                                                guard let publisher = self.publisher, self._state.hasPublished else {
                                                    return Promise(())
                                                }

                                                self.log("[reconnect] waiting for publisher to connect...")

                                                return publisher.createAndSendOffer(iceRestart: true).then(on: .sdk) {
                                                    self._state.mutate { $0.publisherTransportConnectedCompleter.wait(on: .sdk,
                                                                                                                      .defaultTransportState,
                                                                                                                      throw: { TransportError.timedOut(message: "publisher transport didn't connect") }) }
                                                }

                                             }.then(on: .sdk) { () -> Promise<Void> in

                                                self.log("[reconnect] send queued requests")
                                                // always check if there are queued requests
                                                return self.signalClient.sendQueuedRequests()
                                             }
        }

        // "full" re-connection sequence
        // as a last resort, try to do a clean re-connection and re-publish existing tracks
        func fullReconnectSequence() -> Promise<Void> {

            log("[reconnect] starting FULL reconnect sequence...")

            return self.cleanUp(isFullReconnect: true).then(on: .sdk) { () -> Promise<Void> in

                guard let url = self._state.url,
                      let token = self._state.token else {
                    throw EngineError.state(message: "url or token is nil")
                }

                return self.fullConnectSequence(url, token)
            }
        }

        return retry(on: .sdk,
                     attempts: 3,
                     delay: .defaultQuickReconnectRetry,
                     condition: { [weak self] triesLeft, _ in
                        guard let self = self else { return false }

                        guard case .reconnecting = self._state.connectionState else {
                            // not reconnecting state anymore
                            return false
                        }

                        if self._state.reconnectMode == .full {
                            // full reconnect failed, give up
                            return false
                        }

                        self.log("[reconnect] retry in \(TimeInterval.defaultQuickReconnectRetry) seconds, \(triesLeft) tries left...")
                        // only retry if still reconnecting state (not disconnected)
                        return true
                     }, _: { [weak self] in
                        guard let self = self else { return Promise(()) }

                        self._state.mutate {
                            $0.connectionState = .reconnecting
                            $0.reconnectMode = ($0.nextPreferredReconnectMode == .full || $0.reconnectMode == .full) ? .full : .quick
                            $0.nextPreferredReconnectMode = nil
                        }

                        return self._state.reconnectMode == .full ? fullReconnectSequence() : quickReconnectSequence()

                     })
            .then(on: .sdk) {
                // re-connect sequence successful
                self.log("[reconnect] sequence completed")
                self._state.mutate { $0.connectionState = .connected }
            }.catch(on: .sdk) { error in
                self.log("[reconnect] sequence failed with error: \(error)")
                // finally disconnect if all attempts fail
                self.cleanUp(reason: .networkError())
            }
    }

}

// MARK: - Session Migration

internal extension Engine {

    func dataChannelInfo() -> [Livekit_DataChannelInfo] {

        [publisherDataChannel(for: .lossy), publisherDataChannel(for: .reliable)]
            .compactMap { $0 }
            .map { $0.toLKInfoType() }
    }
}

// MARK: - SignalClientDelegate

extension Engine: SignalClientDelegate {

<<<<<<< HEAD
    func signalClient(_ signalClient: SignalClient, didUpdateMigrationState state: WebSocketMigrationState) -> Bool {
        //
        log("state: \(state)")

        return true
    }
    //
    //    func signalClient(_ signalClient: SignalClient, didAttemptConnectionMigration success: Bool) -> Bool {
    //        //
    //        if success {
    //
    //            self.waitFor(transport: self.primary, state: .connected).wait.then(on: .sdk) { () -> Promise<Void> in
    //
    //                self.subscriber?.restartingIce = true
    //
    //                // only if published, continue...
    //                guard let publisher = self.publisher, self.hasPublished else {
    //                    return Promise(())
    //                }
    //
    //                return publisher.createAndSendOffer(iceRestart: true).then(on: .sdk) {
    //                    self.waitFor(transport: publisher, state: .connected).wait
    //                }
    //            }.then(on: .sdk) {
    //                // always check if there are queued requests
    //                self.signalClient.sendQueuedRequests()
    //            }
    //        }
    //
    //        return true
    //    }

    func signalClient(_ signalClient: SignalClient, didUpdate connectionState: ConnectionState, oldValue: ConnectionState) -> Bool {
=======
    func signalClient(_ signalClient: SignalClient, didMutate state: SignalClient.State, oldState: SignalClient.State) -> Bool {
>>>>>>> 0dfdae4a
        log()

        if state.connectionState != oldState.connectionState {
            // connectionState updated

            // Attempt re-connect if disconnected(reason: network)
            if case .disconnected(let reason) = state.connectionState,
               case .networkError = reason {
                log("[reconnect] starting, reason: socket network error. connectionState: \(_state.connectionState)")
                startReconnect()
            }
        }

        return true
    }

    func signalClient(_ signalClient: SignalClient, didReceive iceCandidate: RTCIceCandidate, target: Livekit_SignalTarget) -> Bool {

        guard let transport = target == .subscriber ? subscriber : publisher else {
            log("failed to add ice candidate, transport is nil for target: \(target)", .error)
            return true
        }

        transport.addIceCandidate(iceCandidate).catch(on: .sdk) { error in
            self.log("failed to add ice candidate for transport: \(transport), error: \(error)", .error)
        }

        return true
    }

    func signalClient(_ signalClient: SignalClient, didReceiveAnswer answer: RTCSessionDescription) -> Bool {

        guard let publisher = self.publisher else {
            log("publisher is nil", .error)
            return true
        }

        publisher.setRemoteDescription(answer).catch(on: .sdk) { error in
            self.log("failed to set remote description, error: \(error)", .error)
        }

        return true
    }

    func signalClient(_ signalClient: SignalClient, didReceiveOffer offer: RTCSessionDescription) -> Bool {

        log("received offer, creating & sending answer...")

        guard let subscriber = self.subscriber else {
            log("failed to send answer, subscriber is nil", .error)
            return true
        }

        subscriber.setRemoteDescription(offer).then(on: .sdk) {
            subscriber.createAnswer()
        }.then(on: .sdk) { answer in
            subscriber.setLocalDescription(answer)
        }.then(on: .sdk) { answer in
            self.signalClient.sendAnswer(answer: answer)
        }.then(on: .sdk) {
            self.log("answer sent to signal")
        }.catch(on: .sdk) { error in
            self.log("failed to send answer, error: \(error)", .error)
        }

        return true
    }

    func signalClient(_ signalClient: SignalClient, didUpdate token: String) -> Bool {

        // update token
        _state.mutate { $0.token = token }

        return true
    }
}

// MARK: - RTCDataChannelDelegate

extension Engine: RTCDataChannelDelegate {

    func dataChannelDidChangeState(_ dataChannel: RTCDataChannel) {
        // notify new state
        notify { $0.engine(self, didUpdate: dataChannel, state: dataChannel.readyState) }

        _state.mutate {
            if dataChannel == dcReliablePub {
                $0.publisherReliableDCOpenCompleter.set(value: dataChannel.readyState == .open ? () : nil)
            } else if dataChannel == dcLossyPub {
                $0.publisherLossyDCOpenCompleter.set(value: dataChannel.readyState == .open ? () : nil)
            }
        }

        self.log("dataChannel.\(dataChannel.label) didChangeState : \(dataChannel.channelId)")
    }

    func dataChannel(_: RTCDataChannel, didReceiveMessageWith buffer: RTCDataBuffer) {

        guard let dataPacket = try? Livekit_DataPacket(contiguousBytes: buffer.data) else {
            log("could not decode data message", .error)
            return
        }

        switch dataPacket.value {
        case .speaker(let update):
            notify { $0.engine(self, didUpdate: update.speakers) }
        case .user(let userPacket):
            notify { $0.engine(self, didReceive: userPacket) }
        default: return
        }
    }
}

// MARK: - TransportDelegate

extension Engine: TransportDelegate {

    func transport(_ transport: Transport, didGenerate stats: [TrackStats], target: Livekit_SignalTarget) {
        // relay to Room
        notify { $0.engine(self, didGenerate: stats, target: target) }
    }

    func transport(_ transport: Transport, didUpdate pcState: RTCPeerConnectionState) {
        log("target: \(transport.target), state: \(_state)")

        // primary connected
        if transport.primary {
            _state.mutate { $0.primaryTransportConnectedCompleter.set(value: .connected == pcState ? () : nil) }
        }

        // publisher connected
        if case .publisher = transport.target {
            _state.mutate { $0.publisherTransportConnectedCompleter.set(value: .connected == pcState ? () : nil) }
        }

        if _state.connectionState.isConnected {
            // Attempt re-connect if primary or publisher transport failed
            if (transport.primary || (_state.hasPublished && transport.target == .publisher)) && [.disconnected, .failed].contains(pcState) {
                log("[reconnect] starting, reason: transport disconnected or failed")
                startReconnect()
            }
        }
    }

    private func configureTransports(joinResponse: Livekit_JoinResponse) -> Promise<Void> {

        Promise<Void>(on: .sdk) { () -> Void in

            self.log("configuring transports...")

            guard self.subscriber == nil, self.publisher == nil else {
                self.log("transports already configured")
                return
            }

            // protocol v3
            self.subscriberPrimary = joinResponse.subscriberPrimary
            self.log("subscriberPrimary: \(joinResponse.subscriberPrimary)")

            // update iceServers from joinResponse
            self.connectOptions.rtcConfiguration.set(iceServers: joinResponse.iceServers)

            self.subscriber = try Transport(config: self.connectOptions.rtcConfiguration,
                                            target: .subscriber,
                                            primary: self.subscriberPrimary,
                                            delegate: self,
                                            reportStats: self.roomOptions.reportStats)

            self.publisher = try Transport(config: self.connectOptions.rtcConfiguration,
                                           target: .publisher,
                                           primary: !self.subscriberPrimary,
                                           delegate: self,
                                           reportStats: self.roomOptions.reportStats)

            self.publisher?.onOffer = { offer in
                self.log("publisher onOffer")
                return self.signalClient.sendOffer(offer: offer)
            }

            // data over pub channel for backwards compatibility
            self.dcReliablePub = self.publisher?.dataChannel(for: RTCDataChannel.labels.reliable,
                                                             configuration: Engine.createDataChannelConfiguration(),
                                                             delegate: self)

            self.dcLossyPub = self.publisher?.dataChannel(for: RTCDataChannel.labels.lossy,
                                                          configuration: Engine.createDataChannelConfiguration(maxRetransmits: 0),
                                                          delegate: self)

            self.log("dataChannel.\(String(describing: self.dcReliablePub?.label)) : \(String(describing: self.dcReliablePub?.channelId))")
            self.log("dataChannel.\(String(describing: self.dcLossyPub?.label)) : \(String(describing: self.dcLossyPub?.channelId))")

            if !self.subscriberPrimary {
                // lazy negotiation for protocol v3+
                self.publisherShouldNegotiate()
            }
        }
    }

    func transport(_ transport: Transport, didGenerate iceCandidate: RTCIceCandidate) {
        log("didGenerate iceCandidate")
        signalClient.sendCandidate(candidate: iceCandidate,
                                   target: transport.target).catch(on: . sdk) { error in
                                    self.log("Failed to send candidate, error: \(error)", .error)
                                   }
    }

    func transport(_ transport: Transport, didAdd track: RTCMediaStreamTrack, streams: [RTCMediaStream]) {
        log("did add track")
        if transport.target == .subscriber {
            notify { $0.engine(self, didAdd: track, streams: streams) }
        }
    }

    func transport(_ transport: Transport, didRemove track: RTCMediaStreamTrack) {
        if transport.target == .subscriber {
            notify { $0.engine(self, didRemove: track) }
        }
    }

    func transport(_ transport: Transport, didOpen dataChannel: RTCDataChannel) {
        log("Did open dataChannel label: \(dataChannel.label)")
        if subscriberPrimary, transport.target == .subscriber {
            onReceived(dataChannel: dataChannel)
        }

        self.log("dataChannel..\(dataChannel.label) : \(dataChannel.channelId)")
    }

    func transportShouldNegotiate(_ transport: Transport) {}
}

// MARK: - ConnectivityListenerDelegate
<<<<<<< HEAD
//
// extension Engine: ConnectivityListenerDelegate {
//
//    func connectivityListener(_: ConnectivityListener, didSwitch path: NWPath) {
//        log("didSwitch path: \(path)")
//
//        // network has been switched, e.g. wifi <-> cellular
//        if case .connected = connectionState {
//            startReconnect()
//        }
//    }
// }
=======

extension Engine: ConnectivityListenerDelegate {

    func connectivityListener(_: ConnectivityListener, didSwitch path: NWPath) {
        log("didSwitch path: \(path)")

        // network has been switched, e.g. wifi <-> cellular
        if case .connected = _state.connectionState {
            log("[reconnect] starting, reason: network path changed")
            startReconnect()
        }
    }
}
>>>>>>> 0dfdae4a

// MARK: Engine - Factory methods

extension Engine {

    // forbid direct access
    private static let factory: RTCPeerConnectionFactory = {
        logger.log("initializing PeerConnectionFactory...", type: Engine.self)
        RTCInitializeSSL()
        let encoderFactory = RTCDefaultVideoEncoderFactory()
        let decoderFactory = RTCDefaultVideoDecoderFactory()
        let result: RTCPeerConnectionFactory
        #if LK_USING_CUSTOM_WEBRTC_BUILD
        let simulcastFactory = RTCVideoEncoderFactorySimulcast(primary: encoderFactory,
                                                               fallback: encoderFactory)

        result = RTCPeerConnectionFactory(encoderFactory: simulcastFactory,
                                          decoderFactory: decoderFactory)
        #else
        result = RTCPeerConnectionFactory(encoderFactory: encoderFactory,
                                          decoderFactory: decoderFactory)
        #endif
        logger.log("PeerConnectionFactory initialized", type: Engine.self)
        return result
    }()

    internal static func createPeerConnection(_ configuration: RTCConfiguration,
                                              constraints: RTCMediaConstraints) -> RTCPeerConnection? {
        DispatchQueue.webRTC.sync { factory.peerConnection(with: configuration,
                                                           constraints: constraints,
                                                           delegate: nil) }
    }

    internal static func createVideoSource(forScreenShare: Bool) -> RTCVideoSource {
        #if LK_USING_CUSTOM_WEBRTC_BUILD
        DispatchQueue.webRTC.sync { factory.videoSource() }
        #else
        DispatchQueue.webRTC.sync { factory.videoSource(forScreenCast: forScreenShare) }
        #endif
    }

    internal static func createVideoTrack(source: RTCVideoSource) -> RTCVideoTrack {
        DispatchQueue.webRTC.sync { factory.videoTrack(with: source,
                                                       trackId: UUID().uuidString) }
    }

    internal static func createAudioSource(_ constraints: RTCMediaConstraints?) -> RTCAudioSource {
        DispatchQueue.webRTC.sync { factory.audioSource(with: constraints) }
    }

    internal static func createAudioTrack(source: RTCAudioSource) -> RTCAudioTrack {
        DispatchQueue.webRTC.sync { factory.audioTrack(with: source,
                                                       trackId: UUID().uuidString) }
    }

    internal static func createDataChannelConfiguration(ordered: Bool = true,
                                                        maxRetransmits: Int32 = -1) -> RTCDataChannelConfiguration {
        let result = DispatchQueue.webRTC.sync { RTCDataChannelConfiguration() }
        result.isOrdered = ordered
        result.maxRetransmits = maxRetransmits
        return result
    }

    internal static func createDataBuffer(data: Data) -> RTCDataBuffer {
        DispatchQueue.webRTC.sync { RTCDataBuffer(data: data, isBinary: true) }
    }

    internal static func createIceCandidate(fromJsonString: String) throws -> RTCIceCandidate {
        try DispatchQueue.webRTC.sync { try RTCIceCandidate(fromJsonString: fromJsonString) }
    }

    internal static func createSessionDescription(type: RTCSdpType, sdp: String) -> RTCSessionDescription {
        DispatchQueue.webRTC.sync { RTCSessionDescription(type: type, sdp: sdp) }
    }

    internal static func createVideoCapturer() -> RTCVideoCapturer {
        DispatchQueue.webRTC.sync { RTCVideoCapturer() }
    }

    internal static func createRtpEncodingParameters(rid: String? = nil,
                                                     encoding: VideoEncoding? = nil,
                                                     scaleDown: Double = 1.0,
                                                     active: Bool = true) -> RTCRtpEncodingParameters {

        let result = DispatchQueue.webRTC.sync { RTCRtpEncodingParameters() }

        result.isActive = active
        result.rid = rid
        result.scaleResolutionDownBy = NSNumber(value: scaleDown)

        if let encoding = encoding {
            result.maxFramerate = NSNumber(value: encoding.maxFps)
            result.maxBitrateBps = NSNumber(value: encoding.maxBitrate)
        }

        return result
    }
}<|MERGE_RESOLUTION|>--- conflicted
+++ resolved
@@ -65,10 +65,7 @@
         super.init()
 
         signalClient.add(delegate: self)
-<<<<<<< HEAD
         // ConnectivityListener.shared.add(delegate: self)
-=======
-        ConnectivityListener.shared.add(delegate: self)
 
         // trigger events when state mutates
         self._state.onMutate = { [weak self] state, oldState in
@@ -84,7 +81,6 @@
             self.notify { $0.engine(self, didMutate: state, oldState: oldState) }
         }
 
->>>>>>> 0dfdae4a
         log()
     }
 
@@ -441,7 +437,6 @@
 
 extension Engine: SignalClientDelegate {
 
-<<<<<<< HEAD
     func signalClient(_ signalClient: SignalClient, didUpdateMigrationState state: WebSocketMigrationState) -> Bool {
         //
         log("state: \(state)")
@@ -474,10 +469,7 @@
     //        return true
     //    }
 
-    func signalClient(_ signalClient: SignalClient, didUpdate connectionState: ConnectionState, oldValue: ConnectionState) -> Bool {
-=======
     func signalClient(_ signalClient: SignalClient, didMutate state: SignalClient.State, oldState: SignalClient.State) -> Bool {
->>>>>>> 0dfdae4a
         log()
 
         if state.connectionState != oldState.connectionState {
@@ -710,7 +702,6 @@
 }
 
 // MARK: - ConnectivityListenerDelegate
-<<<<<<< HEAD
 //
 // extension Engine: ConnectivityListenerDelegate {
 //
@@ -723,21 +714,6 @@
 //        }
 //    }
 // }
-=======
-
-extension Engine: ConnectivityListenerDelegate {
-
-    func connectivityListener(_: ConnectivityListener, didSwitch path: NWPath) {
-        log("didSwitch path: \(path)")
-
-        // network has been switched, e.g. wifi <-> cellular
-        if case .connected = _state.connectionState {
-            log("[reconnect] starting, reason: network path changed")
-            startReconnect()
-        }
-    }
-}
->>>>>>> 0dfdae4a
 
 // MARK: Engine - Factory methods
 
