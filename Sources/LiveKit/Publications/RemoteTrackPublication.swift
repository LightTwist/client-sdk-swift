--- conflicted
+++ resolved
@@ -157,28 +157,6 @@
         }
         return oldValue
     }
-<<<<<<< HEAD
-
-    #if LK_FEATURE_ADAPTIVESTREAM
-
-    // MARK: - TrackDelegate
-
-    override public func track(_ track: VideoTrack,
-                               videoView: VideoView,
-                               didLayout size: CGSize) {
-
-        videoViewVisibilities[videoView.hash] = VideoViewVisibility(visible: true,
-                                                                    size: size)
-        shouldComputeVideoViewVisibilities()
-    }
-
-    override public func track(_ track: VideoTrack,
-                               didDetach videoView: VideoView) {
-
-        videoViewVisibilities.removeValue(forKey: videoView.hash)
-        shouldComputeVideoViewVisibilities()
-    }
-    #endif
 
     // MARK: - Suspend/Resume
 
@@ -203,8 +181,6 @@
             self.suspended = false
         }
     }
-=======
->>>>>>> 7a7ed956
 }
 
 // MARK: - Private
